--- conflicted
+++ resolved
@@ -23,7 +23,7 @@
     rpc_endpoint: String,
     tx: TransactionData,
     block: Option<u64>
-) -> Result<Option<AnalysisResult>>
+) -> Result<AnalysisResult>
 where
     P: RpcProvider + Send + Sync + 'static,
 {
@@ -31,20 +31,12 @@
         rpc_endpoint,
         block_number: block,
     };
-<<<<<<< HEAD
-    let outcome = simulate_transaction(&sim_config, &tx).await?;
-    let outcome = match FilterPipeline::new().push(SwapLogFilter).run(outcome) {
-        Some(out) => out,
-        None => return Ok(None),
-    };
-=======
     println!("{:?}", sim_config);
     let outcome = simulate_transaction(&sim_config, &tx).await?;
     let outcome = FilterPipeline::new()
         .push(SwapLogFilter)
         .run(outcome)
         .ok_or_else(|| anyhow!("resultado da simulação sem evento Swap"))?;
->>>>>>> 3d9c28c7
     let SimulationOutcome { tx_hash, logs } = outcome;
 
     let router_address = router_from_logs(&logs)
@@ -217,10 +209,10 @@
         slippage > 0.0
     };
 
-    Ok(Some(AnalysisResult {
+    Ok(AnalysisResult {
         potential_victim,
         economically_viable: potential_profit > U256::zero(),
         simulated_tx: tx_hash,
         metrics,
-    }))
+    })
 }