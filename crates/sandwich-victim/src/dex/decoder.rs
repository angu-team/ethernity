use ethers::abi::{AbiParser, Function};
use once_cell::sync::Lazy;
use serde_json::from_str;
use serde::{Deserialize, Serialize};

/// Funções de swap suportadas em routers compatíveis com Uniswap V2
#[derive(Debug, Clone, PartialEq, Eq, Serialize, Deserialize)]
pub enum SwapFunction {
    SwapExactTokensForTokens,
    SwapTokensForExactTokens,
    SwapExactETHForTokens,
    SwapTokensForExactETH,
    SwapExactTokensForETH,
    ETHForExactTokens,
    SwapExactTokensForTokensSupportingFeeOnTransferTokens,
    SwapExactETHForTokensSupportingFeeOnTransferTokens,
    SwapExactTokensForETHSupportingFeeOnTransferTokens,
    ExactInputSingle,
    ExactInput,
    ExactOutputSingle,
    ExactOutput,
}

impl SwapFunction {
    fn signature(&self) -> &'static str {
        match self {
            SwapFunction::SwapExactTokensForTokens => {
                "swapExactTokensForTokens(uint256,uint256,address[],address,uint256)"
            }
            SwapFunction::SwapTokensForExactTokens => {
                "swapTokensForExactTokens(uint256,uint256,address[],address,uint256)"
            }
            SwapFunction::SwapExactETHForTokens => {
                "swapExactETHForTokens(uint256,address[],address,uint256)"
            }
            SwapFunction::SwapTokensForExactETH => {
                "swapTokensForExactETH(uint256,uint256,address[],address,uint256)"
            }
            SwapFunction::SwapExactTokensForETH => {
                "swapExactTokensForETH(uint256,uint256,address[],address,uint256)"
            }
            SwapFunction::ETHForExactTokens => {
                "swapETHForExactTokens(uint256,address[],address,uint256)"
            }
            SwapFunction::SwapExactTokensForTokensSupportingFeeOnTransferTokens => {
                "swapExactTokensForTokensSupportingFeeOnTransferTokens(uint256,uint256,address[],address,uint256)"
            }
            SwapFunction::SwapExactETHForTokensSupportingFeeOnTransferTokens => {
                "swapExactETHForTokensSupportingFeeOnTransferTokens(uint256,address[],address,uint256)"
            }
            SwapFunction::SwapExactTokensForETHSupportingFeeOnTransferTokens => {
                "swapExactTokensForETHSupportingFeeOnTransferTokens(uint256,uint256,address[],address,uint256)"
            }
            SwapFunction::ExactInputSingle => {
                "exactInputSingle((address,address,uint24,address,uint256,uint256,uint256,uint160))"
            }
            SwapFunction::ExactInput => {
                "exactInput((bytes,address,uint256,uint256,uint256))"
            }
            SwapFunction::ExactOutputSingle => {
                "exactOutputSingle((address,address,uint24,address,uint256,uint256,uint256,uint160))"
            }
            SwapFunction::ExactOutput => {
                "exactOutput((bytes,address,uint256,uint256,uint256))"
            }
        }
    }
}

/// Identifica qual função de swap foi invocada
pub fn detect_swap_function(data: &[u8]) -> Option<(SwapFunction, Function)> {
    if data.len() < 4 {
        return None;
    }
    let selector = &data[..4];
    for (kind, func) in V2_FUNCTIONS.iter().chain(V3_FUNCTIONS.iter()) {
        if selector == &func.short_signature() {
            return Some((kind.clone(), func.clone()));
        }
    }
    None
}

static V2_FUNCTIONS: Lazy<Vec<(SwapFunction, Function)>> = Lazy::new(|| {
    let mut parser = AbiParser::default();
    [
        SwapFunction::SwapExactTokensForTokens,
        SwapFunction::SwapTokensForExactTokens,
        SwapFunction::SwapExactETHForTokens,
        SwapFunction::SwapTokensForExactETH,
        SwapFunction::SwapExactTokensForETH,
        SwapFunction::ETHForExactTokens,
        SwapFunction::SwapExactTokensForTokensSupportingFeeOnTransferTokens,
        SwapFunction::SwapExactETHForTokensSupportingFeeOnTransferTokens,
        SwapFunction::SwapExactTokensForETHSupportingFeeOnTransferTokens,
<<<<<<< HEAD
    ]
    .into_iter()
    .map(|f| {
        let func = parser.parse_function(f.signature()).expect("abi parse");
        (f, func)
    })
    .collect()
});

static V3_FUNCTIONS: Lazy<Vec<(SwapFunction, Function)>> = Lazy::new(|| {
    vec![
        (
            SwapFunction::ExactInputSingle,
            from_str(
                r#"{
                    "type":"function",
                    "name":"exactInputSingle",
                    "inputs":[{"name":"params","type":"tuple","components":[{"type":"address","name":"tokenIn"},{"type":"address","name":"tokenOut"},{"type":"uint24","name":"fee"},{"type":"address","name":"recipient"},{"type":"uint256","name":"amountIn"},{"type":"uint256","name":"amountOutMinimum"},{"type":"uint160","name":"sqrtPriceLimitX96"}]}],
                    "outputs":[{"type":"uint256","name":"amountOut"}],
                    "stateMutability":"payable"
                }"#,
            )
            .expect("abi"),
        ),
        (
            SwapFunction::ExactInput,
            from_str(
                r#"{
                    "type":"function",
                    "name":"exactInput",
                    "inputs":[{"name":"params","type":"tuple","components":[{"type":"bytes","name":"path"},{"type":"address","name":"recipient"},{"type":"uint256","name":"amountIn"},{"type":"uint256","name":"amountOutMinimum"}]}],
                    "outputs":[{"type":"uint256","name":"amountOut"}],
                    "stateMutability":"payable"
                }"#,
            )
            .expect("abi"),
        ),
        (
            SwapFunction::ExactOutputSingle,
            from_str(
                r#"{
                    "type":"function",
                    "name":"exactOutputSingle",
                    "inputs":[{"name":"params","type":"tuple","components":[{"type":"address","name":"tokenIn"},{"type":"address","name":"tokenOut"},{"type":"uint24","name":"fee"},{"type":"address","name":"recipient"},{"type":"uint256","name":"amountOut"},{"type":"uint256","name":"amountInMaximum"},{"type":"uint160","name":"sqrtPriceLimitX96"}]}],
                    "outputs":[{"type":"uint256","name":"amountIn"}],
                    "stateMutability":"payable"
                }"#,
            )
            .expect("abi"),
        ),
        (
            SwapFunction::ExactOutput,
            from_str(
                r#"{
                    "type":"function",
                    "name":"exactOutput",
                    "inputs":[{"name":"params","type":"tuple","components":[{"type":"bytes","name":"path"},{"type":"address","name":"recipient"},{"type":"uint256","name":"amountOut"},{"type":"uint256","name":"amountInMaximum"}]}],
                    "outputs":[{"type":"uint256","name":"amountIn"}],
                    "stateMutability":"payable"
                }"#,
            )
            .expect("abi"),
        ),
    ]
});
=======
        SwapFunction::ExactInputSingle,
        SwapFunction::ExactInput,
        SwapFunction::ExactOutputSingle,
        SwapFunction::ExactOutput,
    ] {
        let f = parser.parse_function(func.signature()).expect("abi parse");
        if selector == f.short_signature() {
            return Some((func, f));
        }
    }
    None
}
>>>>>>> b300f63f
<|MERGE_RESOLUTION|>--- conflicted
+++ resolved
@@ -1,6 +1,4 @@
 use ethers::abi::{AbiParser, Function};
-use once_cell::sync::Lazy;
-use serde_json::from_str;
 use serde::{Deserialize, Serialize};
 
 /// Funções de swap suportadas em routers compatíveis com Uniswap V2
@@ -73,17 +71,8 @@
         return None;
     }
     let selector = &data[..4];
-    for (kind, func) in V2_FUNCTIONS.iter().chain(V3_FUNCTIONS.iter()) {
-        if selector == &func.short_signature() {
-            return Some((kind.clone(), func.clone()));
-        }
-    }
-    None
-}
-
-static V2_FUNCTIONS: Lazy<Vec<(SwapFunction, Function)>> = Lazy::new(|| {
     let mut parser = AbiParser::default();
-    [
+    for func in [
         SwapFunction::SwapExactTokensForTokens,
         SwapFunction::SwapTokensForExactTokens,
         SwapFunction::SwapExactETHForTokens,
@@ -93,73 +82,6 @@
         SwapFunction::SwapExactTokensForTokensSupportingFeeOnTransferTokens,
         SwapFunction::SwapExactETHForTokensSupportingFeeOnTransferTokens,
         SwapFunction::SwapExactTokensForETHSupportingFeeOnTransferTokens,
-<<<<<<< HEAD
-    ]
-    .into_iter()
-    .map(|f| {
-        let func = parser.parse_function(f.signature()).expect("abi parse");
-        (f, func)
-    })
-    .collect()
-});
-
-static V3_FUNCTIONS: Lazy<Vec<(SwapFunction, Function)>> = Lazy::new(|| {
-    vec![
-        (
-            SwapFunction::ExactInputSingle,
-            from_str(
-                r#"{
-                    "type":"function",
-                    "name":"exactInputSingle",
-                    "inputs":[{"name":"params","type":"tuple","components":[{"type":"address","name":"tokenIn"},{"type":"address","name":"tokenOut"},{"type":"uint24","name":"fee"},{"type":"address","name":"recipient"},{"type":"uint256","name":"amountIn"},{"type":"uint256","name":"amountOutMinimum"},{"type":"uint160","name":"sqrtPriceLimitX96"}]}],
-                    "outputs":[{"type":"uint256","name":"amountOut"}],
-                    "stateMutability":"payable"
-                }"#,
-            )
-            .expect("abi"),
-        ),
-        (
-            SwapFunction::ExactInput,
-            from_str(
-                r#"{
-                    "type":"function",
-                    "name":"exactInput",
-                    "inputs":[{"name":"params","type":"tuple","components":[{"type":"bytes","name":"path"},{"type":"address","name":"recipient"},{"type":"uint256","name":"amountIn"},{"type":"uint256","name":"amountOutMinimum"}]}],
-                    "outputs":[{"type":"uint256","name":"amountOut"}],
-                    "stateMutability":"payable"
-                }"#,
-            )
-            .expect("abi"),
-        ),
-        (
-            SwapFunction::ExactOutputSingle,
-            from_str(
-                r#"{
-                    "type":"function",
-                    "name":"exactOutputSingle",
-                    "inputs":[{"name":"params","type":"tuple","components":[{"type":"address","name":"tokenIn"},{"type":"address","name":"tokenOut"},{"type":"uint24","name":"fee"},{"type":"address","name":"recipient"},{"type":"uint256","name":"amountOut"},{"type":"uint256","name":"amountInMaximum"},{"type":"uint160","name":"sqrtPriceLimitX96"}]}],
-                    "outputs":[{"type":"uint256","name":"amountIn"}],
-                    "stateMutability":"payable"
-                }"#,
-            )
-            .expect("abi"),
-        ),
-        (
-            SwapFunction::ExactOutput,
-            from_str(
-                r#"{
-                    "type":"function",
-                    "name":"exactOutput",
-                    "inputs":[{"name":"params","type":"tuple","components":[{"type":"bytes","name":"path"},{"type":"address","name":"recipient"},{"type":"uint256","name":"amountOut"},{"type":"uint256","name":"amountInMaximum"}]}],
-                    "outputs":[{"type":"uint256","name":"amountIn"}],
-                    "stateMutability":"payable"
-                }"#,
-            )
-            .expect("abi"),
-        ),
-    ]
-});
-=======
         SwapFunction::ExactInputSingle,
         SwapFunction::ExactInput,
         SwapFunction::ExactOutputSingle,
@@ -171,5 +93,4 @@
         }
     }
     None
-}
->>>>>>> b300f63f
+}