--- conflicted
+++ resolved
@@ -72,35 +72,23 @@
 
 #[derive(Debug, Clone)]
 pub struct ConstantProductCurve {
-<<<<<<< HEAD
     pub fee: f64,
-=======
-    pub fee_rate: f64,
->>>>>>> 77c0ede4
 }
 
 impl Default for ConstantProductCurve {
     fn default() -> Self {
-<<<<<<< HEAD
         Self { fee: 0.003 }
-=======
-        Self { fee_rate: 0.003 }
->>>>>>> 77c0ede4
     }
 }
 
 impl CurveModel for ConstantProductCurve {
     fn expected_out(&self, amount_in: f64, snapshot: &StateSnapshot) -> f64 {
-<<<<<<< HEAD
-        StateImpactEvaluator::expected_out_v2(amount_in, snapshot.reserve_in, snapshot.reserve_out, self.fee)
-=======
         StateImpactEvaluator::expected_out_v2(
             amount_in,
             snapshot.reserve_in,
             snapshot.reserve_out,
             self.fee_rate,
         )
->>>>>>> 77c0ede4
     }
 
     fn apply_trade(&self, amount_in: f64, snapshot: &mut StateSnapshot) {
@@ -269,16 +257,12 @@
         else { PoolType::Unknown }
     }
 
-<<<<<<< HEAD
-    fn expected_out_v2(amount_in: f64, reserve_in: f64, reserve_out: f64, fee: f64) -> f64 {
-=======
     fn expected_out_v2(
         amount_in: f64,
         reserve_in: f64,
         reserve_out: f64,
         fee_rate: f64,
     ) -> f64 {
->>>>>>> 77c0ede4
         if reserve_in <= 0.0
             || reserve_out <= 0.0
             || amount_in <= 0.0
@@ -289,25 +273,17 @@
             return 0.0;
         }
 
-<<<<<<< HEAD
-        let fee_mul = 1.0 - fee;
-=======
         let fee_mul = 1.0 - fee_rate;
         if !fee_mul.is_finite() || fee_mul <= 0.0 {
             return 0.0;
         }
 
->>>>>>> 77c0ede4
         let denom = reserve_in + amount_in * fee_mul;
         if !denom.is_finite() || denom <= 0.0 {
             return 0.0;
         }
 
-<<<<<<< HEAD
-        let out = (amount_in * fee_mul * reserve_out) / denom;
-=======
         let out = amount_in * fee_mul * reserve_out / denom;
->>>>>>> 77c0ede4
         if out.is_finite() && out >= 0.0 { out } else { 0.0 }
     }
 
