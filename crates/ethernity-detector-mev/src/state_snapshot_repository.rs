use crate::state_impact_evaluator::StateSnapshot;
use crate::tx_aggregator::TxGroup;
use ethernity_core::error::{Error, Result};
use ethernity_core::traits::RpcProvider;
use ethereum_types::{Address, H256, U256};
use redb::{Database, TableDefinition};

const SNAPSHOT_TABLE: TableDefinition<&[u8], &[u8]> = TableDefinition::new("snapshots");
use parking_lot::Mutex;
use serde::{Serialize, Deserialize};
use std::collections::HashMap;
use std::path::Path;

#[derive(Debug, Clone, Copy, PartialEq, Eq, Hash, Serialize, Deserialize)]
pub enum SnapshotProfile {
    Basic,
    Extended,
    Deep,
}

impl SnapshotProfile {
    fn as_str(&self) -> &'static str {
        match self {
            SnapshotProfile::Basic => "basic",
            SnapshotProfile::Extended => "extended",
            SnapshotProfile::Deep => "deep",
        }
    }
}

impl From<&str> for SnapshotProfile {
    fn from(value: &str) -> Self {
        match value {
            "extended" => SnapshotProfile::Extended,
            "deep" => SnapshotProfile::Deep,
            _ => SnapshotProfile::Basic,
        }
    }
}

#[derive(Debug, Clone, Serialize, Deserialize)]
struct PersistedSnapshot {
    snapshot: StateSnapshot,
    block_number: u64,
    block_hash: H256,
    timestamp: u64,
    profile: SnapshotProfile,
    group_origin: Vec<H256>,
}

pub struct StateSnapshotRepository<P> {
    provider: P,
    db: Database,
    history: Mutex<HashMap<Address, Vec<PersistedSnapshot>>>,
}

impl<P: RpcProvider> StateSnapshotRepository<P> {
    pub fn open(provider: P, path: impl AsRef<Path>) -> Result<Self> {
        let base = path.as_ref();
        let db_path = if base.is_dir() { base.join("db.redb") } else { base.to_path_buf() };
        let db = Database::create(db_path).map_err(|e| Error::Other(e.to_string()))?;
        Ok(Self { provider, db, history: Mutex::new(HashMap::new()) })
    }

    fn key(address: Address, block_number: u64, profile: SnapshotProfile) -> String {
        format!("0x{:x}:{}:{}", address, block_number, profile.as_str())
    }

    async fn fetch_v2_snapshot(&self, target: Address) -> Result<StateSnapshot> {
        let data = vec![0x09, 0x02, 0xf1, 0xac];
        let out = self.provider.call(target, data).await?;
        if out.len() < 64 {
            return Err(Error::DecodeError("invalid getReserves response".into()));
        }
        let r0 = U256::from_big_endian(&out[0..32]);
        let r1 = U256::from_big_endian(&out[32..64]);
        let reserve0 = r0.low_u128() as f64;
        let reserve1 = r1.low_u128() as f64;
        Ok(StateSnapshot {
            reserve_in: reserve0,
            reserve_out: reserve1,
            sqrt_price_x96: None,
            liquidity: None,
            state_lag_blocks: 0,
            reorg_risk_level: "low".to_string(),
            volatility_flag: false,
        })
    }

    fn store_snapshot(&self, address: Address, block_number: u64, block_hash: H256, profile: SnapshotProfile, snapshot: StateSnapshot, origin: Vec<H256>) {
        let entry = PersistedSnapshot {
            snapshot: snapshot.clone(),
            block_number,
            block_hash,
            timestamp: chrono::Utc::now().timestamp() as u64,
            profile,
            group_origin: origin,
        };
        let key = Self::key(address, block_number, profile);
        let bytes = serde_json::to_vec(&entry).unwrap();
        let mut txn = self.db.begin_write().unwrap();
        {
            let mut table = txn.open_table(SNAPSHOT_TABLE).unwrap();
            let _ = table.insert(key.as_bytes(), bytes.as_slice());
        }
        txn.commit().unwrap();

        let mut h = self.history.lock();
        let hist = h.entry(address).or_default();
        hist.push(entry.clone());
        while hist.len() > 3 { hist.remove(0); }
        if hist.len() >= 2 {
            let prev = &hist[hist.len()-2];
            let curr = &hist[hist.len()-1];
            let delta = if prev.snapshot.reserve_in != 0.0 {
                ((curr.snapshot.reserve_in - prev.snapshot.reserve_in).abs() / prev.snapshot.reserve_in) * 100.0
            } else { 0.0 };
            if delta > 5.0 {
                let mut entry_mut = curr.snapshot.clone();
                entry_mut.volatility_flag = true;
                let mut curr_entry = entry.clone();
                curr_entry.snapshot = entry_mut.clone();
                let mut tx2 = self.db.begin_write().unwrap();
                {
                    let mut table = tx2.open_table(SNAPSHOT_TABLE).unwrap();
                    let data = serde_json::to_vec(&curr_entry).unwrap();
                    let _ = table.insert(key.as_bytes(), data.as_slice());
                }
                tx2.commit().unwrap();
            }
        }
    }

    pub async fn snapshot_groups(&self, groups: &HashMap<H256, TxGroup>, block_number: u64, profile: SnapshotProfile) -> Result<()> {
        let block_hash = self.provider.get_block_hash(block_number).await?;

        let mut dedup: HashMap<Address, Vec<H256>> = HashMap::new();
        for (gid, g) in groups {
            for t in &g.targets {
                dedup.entry(*t).or_default().push(*gid);
            }
        }

        for (target, origin) in dedup {
            let key = Self::key(target, block_number, profile);
            let mut need_fetch = true;
            {
                let read_txn = self.db.begin_read().unwrap();
                if let Ok(table) = read_txn.open_table(SNAPSHOT_TABLE) {
                    if let Ok(Some(data)) = table.get(key.as_bytes()) {
                        if let Ok(saved) = serde_json::from_slice::<PersistedSnapshot>(data.value()) {
                            if saved.block_hash == block_hash {
                                need_fetch = false;
                            }
                        }
                    }
                }
            }
            if !need_fetch {
                continue;
            } else {
                let mut tx = self.db.begin_write().unwrap();
                {
                    let mut table = tx.open_table(SNAPSHOT_TABLE).unwrap();
                    let _ = table.remove(key.as_bytes());
                }
                tx.commit().unwrap();
            }
            let mut snap = self.fetch_v2_snapshot(target).await?;
            snap.state_lag_blocks = 1;
            self.store_snapshot(target, block_number, block_hash, profile, snap, origin);
        }
        Ok(())
    }

    pub fn get_state(&self, address: Address, block_number: u64, profile: SnapshotProfile) -> Option<StateSnapshot> {
        let key = Self::key(address, block_number, profile);
        let read_txn = self.db.begin_read().ok()?;
        let table = read_txn.open_table(SNAPSHOT_TABLE).ok()?;
        match table.get(key.as_bytes()) {
            Ok(Some(data)) => serde_json::from_slice::<PersistedSnapshot>(data.value()).ok().map(|e| e.snapshot),
            _ => None,
        }
    }
}

#[cfg(test)]
mod tests {
    use super::*;
    use async_trait::async_trait;
    use ethernity_core::{traits::RpcProvider, error::Result, types::TransactionHash};
    use std::sync::{Arc, Mutex};
    use tempfile::TempDir;

    #[derive(Clone, Default)]
    struct DummyProvider {
        responses: Arc<Mutex<Vec<Vec<u8>>>>,
        call_count: Arc<Mutex<usize>>,
        hashes: Arc<Mutex<HashMap<u64, H256>>>,
    }

    impl DummyProvider {
        fn push_response(&self, r0: u128, r1: u128) {
            let mut buf = vec![0u8; 64];
            U256::from(r0).to_big_endian(&mut buf[0..32]);
            U256::from(r1).to_big_endian(&mut buf[32..64]);
            self.responses.lock().unwrap().push(buf);
        }

        fn push_raw(&self, data: Vec<u8>) {
            self.responses.lock().unwrap().push(data);
        }

        fn set_hash(&self, block: u64, hash: H256) {
            self.hashes.lock().unwrap().insert(block, hash);
        }

        fn calls(&self) -> usize {
            *self.call_count.lock().unwrap()
        }
    }

    #[async_trait]
    impl RpcProvider for DummyProvider {
        async fn get_transaction_trace(&self, _tx_hash: TransactionHash) -> Result<Vec<u8>> { Ok(vec![]) }
        async fn get_transaction_receipt(&self, _tx_hash: TransactionHash) -> Result<Vec<u8>> { Ok(vec![]) }
        async fn get_code(&self, _address: Address) -> Result<Vec<u8>> { Ok(vec![]) }
        async fn call(&self, _to: Address, _data: Vec<u8>) -> Result<Vec<u8>> {
            *self.call_count.lock().unwrap() += 1;
            Ok(self.responses.lock().unwrap().remove(0))
        }
        async fn get_block_number(&self) -> Result<u64> { Ok(0) }
        async fn get_block_hash(&self, block_number: u64) -> Result<H256> {
            Ok(*self.hashes.lock().unwrap().get(&block_number).unwrap_or(&H256::zero()))
        }
    }

    fn make_group(target: Address) -> HashMap<H256, TxGroup> {
        let gid = H256::repeat_byte(0x11);
        let group = TxGroup {
            group_key: gid,
            token_paths: vec![Address::repeat_byte(0x01), Address::repeat_byte(0x02)],
            targets: vec![target],
            txs: Vec::new(),
            block_number: None,
            direction_signature: "sig".into(),
            ordering_certainty_score: 1.0,
            reorderable: false,
            contaminated: false,
            window_start: 0,
        };
        let mut map = HashMap::new();
        map.insert(gid, group);
        map
    }

    #[tokio::test]
    async fn open_and_persist() {
        let dir = TempDir::new().unwrap();
        let provider = DummyProvider::default();
        provider.push_response(1000, 1000);
        provider.set_hash(1, H256::repeat_byte(0x01));
        let repo = StateSnapshotRepository::open(provider.clone(), dir.path()).unwrap();
        let groups = make_group(Address::repeat_byte(0xaa));
        repo.snapshot_groups(&groups, 1, SnapshotProfile::Basic).await.unwrap();
        drop(repo);

        let repo2 = StateSnapshotRepository::open(provider, dir.path()).unwrap();
        let snap = repo2.get_state(Address::repeat_byte(0xaa), 1, SnapshotProfile::Basic).unwrap();
        assert_eq!(snap.reserve_in, 1000.0);
    }

    #[tokio::test]
    async fn store_multi_profile() {
        let dir = TempDir::new().unwrap();
        let provider = DummyProvider::default();
        provider.push_response(1000, 1000);
        provider.push_response(2000, 2000);
        provider.set_hash(1, H256::repeat_byte(0x01));
        let repo = StateSnapshotRepository::open(provider.clone(), dir.path()).unwrap();
        let groups = make_group(Address::repeat_byte(0xaa));
        repo.snapshot_groups(&groups, 1, SnapshotProfile::Basic).await.unwrap();
        repo.snapshot_groups(&groups, 1, SnapshotProfile::Extended).await.unwrap();
        let a = repo.get_state(Address::repeat_byte(0xaa), 1, SnapshotProfile::Basic).unwrap();
        let b = repo.get_state(Address::repeat_byte(0xaa), 1, SnapshotProfile::Extended).unwrap();
        assert_eq!(a.reserve_in, 1000.0);
        assert_eq!(b.reserve_in, 2000.0);
    }

    #[test]
    fn deterministic_key() {
        let addr = Address::repeat_byte(0xaa);
        let k1 = StateSnapshotRepository::<DummyProvider>::key(addr, 1, SnapshotProfile::Basic);
        let k2 = StateSnapshotRepository::<DummyProvider>::key(addr, 1, SnapshotProfile::Basic);
        assert_eq!(k1, k2);
    }

    #[tokio::test]
    async fn serialization_cycle() {
        let dir = TempDir::new().unwrap();
        let provider = DummyProvider::default();
        provider.push_response(1234, 5678);
        provider.set_hash(1, H256::repeat_byte(0x02));
        let repo = StateSnapshotRepository::open(provider.clone(), dir.path()).unwrap();
        let groups = make_group(Address::repeat_byte(0xaa));
        repo.snapshot_groups(&groups, 1, SnapshotProfile::Basic).await.unwrap();
        let original = repo.get_state(Address::repeat_byte(0xaa), 1, SnapshotProfile::Basic).unwrap();
        drop(repo);
        let repo2 = StateSnapshotRepository::open(provider, dir.path()).unwrap();
        let loaded = repo2.get_state(Address::repeat_byte(0xaa), 1, SnapshotProfile::Basic).unwrap();
        assert_eq!(original.reserve_in, loaded.reserve_in);
        assert_eq!(original.reserve_out, loaded.reserve_out);
    }

    #[tokio::test]
    async fn history_limit_and_volatility() {
        let dir = TempDir::new().unwrap();
        let provider = DummyProvider::default();
        provider.set_hash(1, H256::from_low_u64_be(1));
        provider.set_hash(2, H256::from_low_u64_be(2));
        provider.set_hash(3, H256::from_low_u64_be(3));
        provider.set_hash(4, H256::from_low_u64_be(4));
        provider.push_response(1000, 0);
        provider.push_response(1000, 0);
        provider.push_response(1100, 0);
        provider.push_response(1200, 0);
        let repo = StateSnapshotRepository::open(provider.clone(), dir.path()).unwrap();
        let groups = make_group(Address::repeat_byte(0xaa));
        repo.snapshot_groups(&groups, 1, SnapshotProfile::Basic).await.unwrap();
        repo.snapshot_groups(&groups, 2, SnapshotProfile::Basic).await.unwrap();
        repo.snapshot_groups(&groups, 3, SnapshotProfile::Basic).await.unwrap();
        repo.snapshot_groups(&groups, 4, SnapshotProfile::Basic).await.unwrap();
        let hist = repo.history.lock();
        let list = hist.get(&Address::repeat_byte(0xaa)).unwrap();
        assert_eq!(list.len(), 3);
        assert!(list.iter().all(|e| e.block_number >= 2));
        let last = repo.get_state(Address::repeat_byte(0xaa), 4, SnapshotProfile::Basic).unwrap();
        assert!(last.volatility_flag);
    }

    #[tokio::test]
    async fn fork_invalidation_and_refetch() {
        let dir = TempDir::new().unwrap();
        let provider = DummyProvider::default();
        provider.set_hash(1, H256::from_low_u64_be(1));
        provider.push_response(1000, 0);
        provider.push_response(2000, 0);
        let repo = StateSnapshotRepository::open(provider.clone(), dir.path()).unwrap();
        let groups = make_group(Address::repeat_byte(0xaa));
        repo.snapshot_groups(&groups, 1, SnapshotProfile::Basic).await.unwrap();
        let c1 = provider.calls();
        // same hash should not trigger fetch
        provider.set_hash(1, H256::from_low_u64_be(1));
        repo.snapshot_groups(&groups, 1, SnapshotProfile::Basic).await.unwrap();
        assert_eq!(provider.calls(), c1);
        // change hash -> refetch
        provider.set_hash(1, H256::from_low_u64_be(2));
        repo.snapshot_groups(&groups, 1, SnapshotProfile::Basic).await.unwrap();
        assert!(provider.calls() > c1);
        let snap = repo.get_state(Address::repeat_byte(0xaa), 1, SnapshotProfile::Basic).unwrap();
        assert_eq!(snap.reserve_in, 2000.0);
    }

    #[tokio::test]
    async fn fetch_v2_snapshot_valid_invalid() {
        let dir = TempDir::new().unwrap();
        let provider = DummyProvider::default();
        provider.push_response(1000, 1000);
        provider.push_raw(vec![1, 2, 3]);
        let repo = StateSnapshotRepository::open(provider.clone(), dir.path()).unwrap();
        let ok = repo.fetch_v2_snapshot(Address::repeat_byte(0xaa)).await.unwrap();
        assert_eq!(ok.reserve_in, 1000.0);
        let err = repo.fetch_v2_snapshot(Address::repeat_byte(0xaa)).await.unwrap_err();
        match err {
            Error::DecodeError(_) => {},
            _ => panic!("unexpected error"),
        }
    }

    #[tokio::test]
    async fn snapshot_groups_dedup_origin() {
        let dir = TempDir::new().unwrap();
        let provider = DummyProvider::default();
        provider.push_response(1000, 0);
        provider.set_hash(1, H256::from_low_u64_be(1));
        let repo = StateSnapshotRepository::open(provider.clone(), dir.path()).unwrap();

        let target = Address::repeat_byte(0xaa);
        let mut groups = make_group(target);
        let gid2 = H256::repeat_byte(0x22);
        let group2 = TxGroup { targets: vec![target], group_key: gid2, ..groups.values().next().unwrap().clone() };
        groups.insert(gid2, group2);

        repo.snapshot_groups(&groups, 1, SnapshotProfile::Basic).await.unwrap();
        assert_eq!(provider.calls(), 1);

        let key = StateSnapshotRepository::<DummyProvider>::key(target, 1, SnapshotProfile::Basic);
        let read_txn = repo.db.begin_read().unwrap();
        let table = read_txn.open_table(SNAPSHOT_TABLE).unwrap();
        let raw = table.get(key.as_bytes()).unwrap().unwrap();
        let entry: PersistedSnapshot = serde_json::from_slice(raw.value()).unwrap();
        assert_eq!(entry.group_origin.len(), 2);
    }

    #[tokio::test(flavor = "multi_thread")]
    async fn concurrent_snapshot_deadlock_prevention() {
        use futures::future::join_all;
        use std::sync::Arc;
        use tokio::time::{timeout, Duration};

        let dir = TempDir::new().unwrap();
        let provider = DummyProvider::default();
        for _ in 0..20 { provider.push_response(1000, 0); }
        provider.set_hash(1, H256::repeat_byte(0x01));
        let repo = Arc::new(StateSnapshotRepository::open(provider.clone(), dir.path()).unwrap());

        let mut handles = Vec::new();
        for i in 0u8..20 {
            let r = Arc::clone(&repo);
            let groups = make_group(Address::repeat_byte(i));
            handles.push(tokio::spawn(async move {
                r.snapshot_groups(&groups, 1, SnapshotProfile::Basic).await.unwrap();
            }));
        }

        timeout(Duration::from_secs(5), join_all(handles)).await.unwrap();

        for i in 0u8..20 {
            assert!(repo.get_state(Address::repeat_byte(i), 1, SnapshotProfile::Basic).is_some());
        }
    }

    #[tokio::test(flavor = "multi_thread")]
<<<<<<< HEAD
    async fn concurrent_db_write_corruption_prevention_alt() {
=======
    async fn concurrent_db_write_corruption_prevention_threaded() {
>>>>>>> 4f9d8b9b
        use std::sync::Arc;
        use std::thread;

        let dir = TempDir::new().unwrap();

        let provider1 = DummyProvider::default();
        provider1.push_response(1000, 0);
        provider1.set_hash(1, H256::from_low_u64_be(1));
        let repo1 = Arc::new(StateSnapshotRepository::open(provider1.clone(), dir.path()).unwrap());

        let provider2 = DummyProvider::default();
        provider2.push_response(2000, 0);
        provider2.set_hash(1, H256::from_low_u64_be(1));

        let target = Address::repeat_byte(0xaa);
        let groups = make_group(target);
        let path = dir.path().to_path_buf();
        let groups_clone = groups.clone();
        let handle = thread::spawn(move || {
            match StateSnapshotRepository::open(provider2, &path) {
                Ok(repo) => {
                    let rt = tokio::runtime::Runtime::new().unwrap();
                    rt.block_on(async {
                        repo.snapshot_groups(&groups_clone, 1, SnapshotProfile::Basic).await.unwrap();
                    });
                }
                Err(_) => {}
            }
        });

        repo1.snapshot_groups(&groups, 1, SnapshotProfile::Basic).await.unwrap();
        handle.join().unwrap();

        drop(repo1);
        let repo_final = StateSnapshotRepository::open(DummyProvider::default(), dir.path()).unwrap();
        let snap = repo_final.get_state(target, 1, SnapshotProfile::Basic).unwrap();
        assert!(snap.reserve_in == 1000.0 || snap.reserve_in == 2000.0);
    }

    #[tokio::test(flavor = "multi_thread")]
    async fn concurrent_db_write_corruption_prevention_async() {
        use futures::future::join_all;
        use std::sync::Arc;
        use tokio::time::{timeout, Duration};

        let dir = TempDir::new().unwrap();
        let provider = DummyProvider::default();
        provider.push_response(1000, 0);
        provider.push_response(2000, 0);
        provider.set_hash(1, H256::repeat_byte(0x01));

        let repo = Arc::new(StateSnapshotRepository::open(provider.clone(), dir.path()).unwrap());
        let target = Address::repeat_byte(0xaa);

        let g1 = make_group(target);
        let g2 = make_group(target);

        let handles = vec![
            {
                let r = Arc::clone(&repo);
                tokio::spawn(async move {
                    r.snapshot_groups(&g1, 1, SnapshotProfile::Basic).await.unwrap();
                })
            },
            {
                let r = Arc::clone(&repo);
                tokio::spawn(async move {
                    r.snapshot_groups(&g2, 1, SnapshotProfile::Basic).await.unwrap();
                })
            },
        ];

        timeout(Duration::from_secs(5), join_all(handles)).await.unwrap();

        drop(repo);
        let repo_check = StateSnapshotRepository::open(provider, dir.path()).unwrap();
        let key = StateSnapshotRepository::<DummyProvider>::key(target, 1, SnapshotProfile::Basic);
        let read_txn = repo_check.db.begin_read().unwrap();
        let table = read_txn.open_table(SNAPSHOT_TABLE).unwrap();
        let raw = table.get(key.as_bytes()).unwrap().unwrap();
        let entry: PersistedSnapshot = serde_json::from_slice(raw.value()).unwrap();
        assert!(entry.snapshot.reserve_in == 1000.0 || entry.snapshot.reserve_in == 2000.0);
    }
}<|MERGE_RESOLUTION|>--- conflicted
+++ resolved
@@ -431,11 +431,7 @@
     }
 
     #[tokio::test(flavor = "multi_thread")]
-<<<<<<< HEAD
-    async fn concurrent_db_write_corruption_prevention_alt() {
-=======
     async fn concurrent_db_write_corruption_prevention_threaded() {
->>>>>>> 4f9d8b9b
         use std::sync::Arc;
         use std::thread;
 
