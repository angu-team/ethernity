--- conflicted
+++ resolved
@@ -432,49 +432,6 @@
 
     #[tokio::test(flavor = "multi_thread")]
     async fn concurrent_db_write_corruption_prevention() {
-<<<<<<< HEAD
-        use futures::future::join_all;
-        use std::sync::Arc;
-        use tokio::time::{timeout, Duration};
-
-        let dir = TempDir::new().unwrap();
-        let provider = DummyProvider::default();
-        provider.push_response(1000, 0);
-        provider.push_response(2000, 0);
-        provider.set_hash(1, H256::repeat_byte(0x01));
-
-        let repo = Arc::new(StateSnapshotRepository::open(provider.clone(), dir.path()).unwrap());
-        let target = Address::repeat_byte(0xaa);
-
-        let g1 = make_group(target);
-        let g2 = make_group(target);
-
-        let handles = vec![
-            {
-                let r = Arc::clone(&repo);
-                tokio::spawn(async move {
-                    r.snapshot_groups(&g1, 1, SnapshotProfile::Basic).await.unwrap();
-                })
-            },
-            {
-                let r = Arc::clone(&repo);
-                tokio::spawn(async move {
-                    r.snapshot_groups(&g2, 1, SnapshotProfile::Basic).await.unwrap();
-                })
-            },
-        ];
-
-        timeout(Duration::from_secs(5), join_all(handles)).await.unwrap();
-
-        drop(repo);
-        let repo_check = StateSnapshotRepository::open(provider, dir.path()).unwrap();
-        let key = StateSnapshotRepository::<DummyProvider>::key(target, 1, SnapshotProfile::Basic);
-        let read_txn = repo_check.db.begin_read().unwrap();
-        let table = read_txn.open_table(SNAPSHOT_TABLE).unwrap();
-        let raw = table.get(key.as_bytes()).unwrap().unwrap();
-        let entry: PersistedSnapshot = serde_json::from_slice(raw.value()).unwrap();
-        assert!(entry.snapshot.reserve_in == 1000.0 || entry.snapshot.reserve_in == 2000.0);
-=======
         use std::sync::Arc;
         use std::thread;
 
@@ -512,6 +469,50 @@
         let repo_final = StateSnapshotRepository::open(DummyProvider::default(), dir.path()).unwrap();
         let snap = repo_final.get_state(target, 1, SnapshotProfile::Basic).unwrap();
         assert!(snap.reserve_in == 1000.0 || snap.reserve_in == 2000.0);
->>>>>>> bd967381
+    }
+
+    #[tokio::test(flavor = "multi_thread")]
+    async fn concurrent_db_write_corruption_prevention() {
+        use futures::future::join_all;
+        use std::sync::Arc;
+        use tokio::time::{timeout, Duration};
+
+        let dir = TempDir::new().unwrap();
+        let provider = DummyProvider::default();
+        provider.push_response(1000, 0);
+        provider.push_response(2000, 0);
+        provider.set_hash(1, H256::repeat_byte(0x01));
+
+        let repo = Arc::new(StateSnapshotRepository::open(provider.clone(), dir.path()).unwrap());
+        let target = Address::repeat_byte(0xaa);
+
+        let g1 = make_group(target);
+        let g2 = make_group(target);
+
+        let handles = vec![
+            {
+                let r = Arc::clone(&repo);
+                tokio::spawn(async move {
+                    r.snapshot_groups(&g1, 1, SnapshotProfile::Basic).await.unwrap();
+                })
+            },
+            {
+                let r = Arc::clone(&repo);
+                tokio::spawn(async move {
+                    r.snapshot_groups(&g2, 1, SnapshotProfile::Basic).await.unwrap();
+                })
+            },
+        ];
+
+        timeout(Duration::from_secs(5), join_all(handles)).await.unwrap();
+
+        drop(repo);
+        let repo_check = StateSnapshotRepository::open(provider, dir.path()).unwrap();
+        let key = StateSnapshotRepository::<DummyProvider>::key(target, 1, SnapshotProfile::Basic);
+        let read_txn = repo_check.db.begin_read().unwrap();
+        let table = read_txn.open_table(SNAPSHOT_TABLE).unwrap();
+        let raw = table.get(key.as_bytes()).unwrap().unwrap();
+        let entry: PersistedSnapshot = serde_json::from_slice(raw.value()).unwrap();
+        assert!(entry.snapshot.reserve_in == 1000.0 || entry.snapshot.reserve_in == 2000.0);
     }
 }