use crate::state_impact_evaluator::StateSnapshot;
use crate::tx_aggregator::TxGroup;
use ethernity_core::error::{Error, Result};
use ethernity_core::traits::RpcProvider;
use ethereum_types::{Address, H256, U256};
use redb::{Database, TableDefinition};

const SNAPSHOT_TABLE: TableDefinition<&[u8], &[u8]> = TableDefinition::new("snapshots");
const META_TABLE: TableDefinition<&[u8], &[u8]> = TableDefinition::new("metadata");
const SCHEMA_VERSION: u32 = 1;
use parking_lot::Mutex;
use serde::{Serialize, Deserialize};
use std::collections::HashMap;
use std::path::{Path, PathBuf};

#[derive(Debug, Clone, Copy, PartialEq, Eq, Hash, Serialize, Deserialize)]
pub enum SnapshotProfile {
    Basic,
    Extended,
    Deep,
}

impl SnapshotProfile {
    fn as_str(&self) -> &'static str {
        match self {
            SnapshotProfile::Basic => "basic",
            SnapshotProfile::Extended => "extended",
            SnapshotProfile::Deep => "deep",
        }
    }
}

impl From<&str> for SnapshotProfile {
    fn from(value: &str) -> Self {
        match value {
            "extended" => SnapshotProfile::Extended,
            "deep" => SnapshotProfile::Deep,
            _ => SnapshotProfile::Basic,
        }
    }
}

#[derive(Debug, Clone, Serialize, Deserialize)]
struct PersistedSnapshot {
    snapshot: StateSnapshot,
    block_number: u64,
    block_hash: H256,
    timestamp: u64,
    profile: SnapshotProfile,
    group_origin: Vec<H256>,
}

pub struct StateSnapshotRepository<P> {
    provider: P,
    db: Database,
    path: std::path::PathBuf,
    history: Mutex<HashMap<Address, Vec<PersistedSnapshot>>>,
}

impl<P: RpcProvider> StateSnapshotRepository<P> {
    pub fn open(provider: P, path: impl AsRef<Path>) -> Result<Self> {
        let base = path.as_ref();
        let db_path = if base.is_dir() { base.join("db.redb") } else { base.to_path_buf() };

        if db_path.exists() {
            let db_tmp = Database::open(&db_path).map_err(|e| Error::Other(e.to_string()))?;
            if let Some(ver) = Self::read_schema_version(&db_tmp)? {
                if ver != SCHEMA_VERSION {
                    drop(db_tmp);
                    std::fs::remove_file(&db_path).map_err(|e| Error::Other(e.to_string()))?;
                }
            }
        }

        let db = Database::create(&db_path).map_err(|e| Error::Other(e.to_string()))?;
        let repo = Self { provider, db, path: db_path, history: Mutex::new(HashMap::new()) };
        repo.init_metadata()?;
        Ok(repo)
    }

    fn read_schema_version(db: &Database) -> Result<Option<u32>> {
        let read = db.begin_read().map_err(|e| Error::Other(e.to_string()))?;
        if let Ok(table) = read.open_table(META_TABLE) {
            if let Ok(Some(raw)) = table.get("schema_version".as_bytes()) {
                let v = raw.value();
                if v.len() >= 4 {
                    let mut arr = [0u8;4];
                    arr.copy_from_slice(&v[..4]);
                    return Ok(Some(u32::from_le_bytes(arr)));
                }
            }
        }
        Ok(None)
    }

    fn init_metadata(&self) -> Result<()> {
        let mut tx = self.db.begin_write().map_err(|e| Error::Other(e.to_string()))?;
        {
            let mut table = tx.open_table(META_TABLE).unwrap();
            let bytes = SCHEMA_VERSION.to_le_bytes();
            table.insert("schema_version".as_bytes(), &bytes[..]).ok();
        }
        tx.commit().map_err(|e| Error::Other(e.to_string()))?;
        Ok(())
    }

    fn key(address: Address, block_number: u64, profile: SnapshotProfile) -> String {
        format!("0x{:x}:{}:{}", address, block_number, profile.as_str())
    }

    async fn fetch_v2_snapshot(&self, target: Address) -> Result<StateSnapshot> {
        let data = vec![0x09, 0x02, 0xf1, 0xac];
        let out = self.provider.call(target, data).await?;
        if out.len() < 64 {
            return Err(Error::DecodeError("invalid getReserves response".into()));
        }
        let r0 = U256::from_big_endian(&out[0..32]);
        let r1 = U256::from_big_endian(&out[32..64]);
        let reserve0 = r0.low_u128() as f64;
        let reserve1 = r1.low_u128() as f64;
        Ok(StateSnapshot {
            reserve_in: reserve0,
            reserve_out: reserve1,
            sqrt_price_x96: None,
            liquidity: None,
            state_lag_blocks: 0,
            reorg_risk_level: "low".to_string(),
            volatility_flag: false,
        })
    }

    fn validate_snapshot(s: &StateSnapshot) -> bool {
        s.reserve_in >= 0.0 && s.reserve_out >= 0.0
    }

    fn store_snapshot(&self, address: Address, block_number: u64, block_hash: H256, profile: SnapshotProfile, snapshot: StateSnapshot, origin: Vec<H256>) {
        if !Self::validate_snapshot(&snapshot) {
            return;
        }
        let entry = PersistedSnapshot {
            snapshot: snapshot.clone(),
            block_number,
            block_hash,
            timestamp: chrono::Utc::now().timestamp() as u64,
            profile,
            group_origin: origin,
        };
        let key = Self::key(address, block_number, profile);
        let bytes = serde_json::to_vec(&entry).unwrap();
        let mut txn = self.db.begin_write().unwrap();
        {
            let mut table = txn.open_table(SNAPSHOT_TABLE).unwrap();
            let _ = table.insert(key.as_bytes(), bytes.as_slice());
        }
        txn.commit().unwrap();

        let mut h = self.history.lock();
        let hist = h.entry(address).or_default();
        hist.push(entry.clone());
        while hist.len() > 3 { hist.remove(0); }
        if hist.len() >= 2 {
            let prev = &hist[hist.len()-2];
            let curr = &hist[hist.len()-1];
            let delta = if prev.snapshot.reserve_in != 0.0 {
                ((curr.snapshot.reserve_in - prev.snapshot.reserve_in).abs() / prev.snapshot.reserve_in) * 100.0
            } else { 0.0 };
            if delta > 5.0 {
                let mut entry_mut = curr.snapshot.clone();
                entry_mut.volatility_flag = true;
                let mut curr_entry = entry.clone();
                curr_entry.snapshot = entry_mut.clone();
                let mut tx2 = self.db.begin_write().unwrap();
                {
                    let mut table = tx2.open_table(SNAPSHOT_TABLE).unwrap();
                    let data = serde_json::to_vec(&curr_entry).unwrap();
                    let _ = table.insert(key.as_bytes(), data.as_slice());
                }
                tx2.commit().unwrap();
            }
        }
    }

    pub async fn snapshot_groups(&self, groups: &HashMap<H256, TxGroup>, block_number: u64, profile: SnapshotProfile) -> Result<()> {
        let block_hash = self.provider.get_block_hash(block_number).await?;

        let mut dedup: HashMap<Address, Vec<H256>> = HashMap::new();
        for (gid, g) in groups {
            for t in &g.targets {
                dedup.entry(*t).or_default().push(*gid);
            }
        }

        for (target, origin) in dedup {
            let key = Self::key(target, block_number, profile);
            let mut need_fetch = true;
            {
                let read_txn = self.db.begin_read().unwrap();
                if let Ok(table) = read_txn.open_table(SNAPSHOT_TABLE) {
                    if let Ok(Some(data)) = table.get(key.as_bytes()) {
                        if let Ok(saved) = serde_json::from_slice::<PersistedSnapshot>(data.value()) {
                            if saved.block_hash == block_hash {
                                need_fetch = false;
                            }
                        }
                    }
                }
            }
            if !need_fetch {
                continue;
            } else {
                let mut tx = self.db.begin_write().unwrap();
                {
                    let mut table = tx.open_table(SNAPSHOT_TABLE).unwrap();
                    let _ = table.remove(key.as_bytes());
                }
                tx.commit().unwrap();
            }
            let mut snap = self.fetch_v2_snapshot(target).await?;
            snap.state_lag_blocks = 1;
            self.store_snapshot(target, block_number, block_hash, profile, snap, origin);
        }
        Ok(())
    }

    pub fn get_state(&self, address: Address, block_number: u64, profile: SnapshotProfile) -> Option<StateSnapshot> {
        let key = Self::key(address, block_number, profile);
        let read_txn = self.db.begin_read().ok()?;
        let table = read_txn.open_table(SNAPSHOT_TABLE).ok()?;
        match table.get(key.as_bytes()) {
            Ok(Some(data)) => serde_json::from_slice::<PersistedSnapshot>(data.value()).ok().map(|e| e.snapshot),
            _ => None,
        }
    }

    pub fn backup(&self, dest: impl AsRef<Path>) -> Result<()> {
        std::fs::create_dir_all(&dest).map_err(|e| Error::Other(e.to_string()))?;
        let target = dest.as_ref().join("db.redb");
        std::fs::copy(&self.path, target).map_err(|e| Error::Other(e.to_string()))?;
        Ok(())
    }

    pub fn restore(provider: P, src: impl AsRef<Path>, dest: impl AsRef<Path>) -> Result<Self> {
        let src_file = if src.as_ref().is_dir() { src.as_ref().join("db.redb") } else { src.as_ref().to_path_buf() };
        let dest_file = if dest.as_ref().is_dir() { dest.as_ref().join("db.redb") } else { dest.as_ref().to_path_buf() };
        std::fs::create_dir_all(dest.as_ref()).map_err(|e| Error::Other(e.to_string()))?;
        std::fs::copy(src_file, &dest_file).map_err(|e| Error::Other(e.to_string()))?;
        Self::open(provider, dest)
    }
}

#[cfg(test)]
mod tests {
    use super::*;
    use async_trait::async_trait;
    use ethernity_core::{traits::RpcProvider, error::Result, types::TransactionHash};
    use std::sync::{Arc, Mutex};
    use tempfile::TempDir;

    #[derive(Clone, Default)]
    struct DummyProvider {
        responses: Arc<Mutex<Vec<Vec<u8>>>>,
        call_count: Arc<Mutex<usize>>,
        hashes: Arc<Mutex<HashMap<u64, H256>>>,
    }

    impl DummyProvider {
        fn push_response(&self, r0: u128, r1: u128) {
            let mut buf = vec![0u8; 64];
            U256::from(r0).to_big_endian(&mut buf[0..32]);
            U256::from(r1).to_big_endian(&mut buf[32..64]);
            self.responses.lock().unwrap().push(buf);
        }

        fn push_raw(&self, data: Vec<u8>) {
            self.responses.lock().unwrap().push(data);
        }

        fn set_hash(&self, block: u64, hash: H256) {
            self.hashes.lock().unwrap().insert(block, hash);
        }

        fn calls(&self) -> usize {
            *self.call_count.lock().unwrap()
        }
    }

    #[async_trait]
    impl RpcProvider for DummyProvider {
        async fn get_transaction_trace(&self, _tx_hash: TransactionHash) -> Result<Vec<u8>> { Ok(vec![]) }
        async fn get_transaction_receipt(&self, _tx_hash: TransactionHash) -> Result<Vec<u8>> { Ok(vec![]) }
        async fn get_code(&self, _address: Address) -> Result<Vec<u8>> { Ok(vec![]) }
        async fn call(&self, _to: Address, _data: Vec<u8>) -> Result<Vec<u8>> {
            *self.call_count.lock().unwrap() += 1;
            Ok(self.responses.lock().unwrap().remove(0))
        }
        async fn get_block_number(&self) -> Result<u64> { Ok(0) }
        async fn get_block_hash(&self, block_number: u64) -> Result<H256> {
            Ok(*self.hashes.lock().unwrap().get(&block_number).unwrap_or(&H256::zero()))
        }
    }

    fn make_group(target: Address) -> HashMap<H256, TxGroup> {
        let gid = H256::repeat_byte(0x11);
        let group = TxGroup {
            group_key: gid,
            token_paths: vec![Address::repeat_byte(0x01), Address::repeat_byte(0x02)],
            targets: vec![target],
            txs: Vec::new(),
            block_number: None,
            direction_signature: "sig".into(),
            ordering_certainty_score: 1.0,
            reorderable: false,
            contaminated: false,
            window_start: 0,
        };
        let mut map = HashMap::new();
        map.insert(gid, group);
        map
    }

    #[tokio::test]
    async fn open_and_persist() {
        let dir = TempDir::new().unwrap();
        let provider = DummyProvider::default();
        provider.push_response(1000, 1000);
        provider.set_hash(1, H256::repeat_byte(0x01));
        let repo = StateSnapshotRepository::open(provider.clone(), dir.path()).unwrap();
        let groups = make_group(Address::repeat_byte(0xaa));
        repo.snapshot_groups(&groups, 1, SnapshotProfile::Basic).await.unwrap();
        drop(repo);

        let repo2 = StateSnapshotRepository::open(provider, dir.path()).unwrap();
        let snap = repo2.get_state(Address::repeat_byte(0xaa), 1, SnapshotProfile::Basic).unwrap();
        assert_eq!(snap.reserve_in, 1000.0);
    }

    #[tokio::test]
    async fn store_multi_profile() {
        let dir = TempDir::new().unwrap();
        let provider = DummyProvider::default();
        provider.push_response(1000, 1000);
        provider.push_response(2000, 2000);
        provider.set_hash(1, H256::repeat_byte(0x01));
        let repo = StateSnapshotRepository::open(provider.clone(), dir.path()).unwrap();
        let groups = make_group(Address::repeat_byte(0xaa));
        repo.snapshot_groups(&groups, 1, SnapshotProfile::Basic).await.unwrap();
        repo.snapshot_groups(&groups, 1, SnapshotProfile::Extended).await.unwrap();
        let a = repo.get_state(Address::repeat_byte(0xaa), 1, SnapshotProfile::Basic).unwrap();
        let b = repo.get_state(Address::repeat_byte(0xaa), 1, SnapshotProfile::Extended).unwrap();
        assert_eq!(a.reserve_in, 1000.0);
        assert_eq!(b.reserve_in, 2000.0);
    }

    #[test]
    fn deterministic_key() {
        let addr = Address::repeat_byte(0xaa);
        let k1 = StateSnapshotRepository::<DummyProvider>::key(addr, 1, SnapshotProfile::Basic);
        let k2 = StateSnapshotRepository::<DummyProvider>::key(addr, 1, SnapshotProfile::Basic);
        assert_eq!(k1, k2);
    }

    #[tokio::test]
    async fn serialization_cycle() {
        let dir = TempDir::new().unwrap();
        let provider = DummyProvider::default();
        provider.push_response(1234, 5678);
        provider.set_hash(1, H256::repeat_byte(0x02));
        let repo = StateSnapshotRepository::open(provider.clone(), dir.path()).unwrap();
        let groups = make_group(Address::repeat_byte(0xaa));
        repo.snapshot_groups(&groups, 1, SnapshotProfile::Basic).await.unwrap();
        let original = repo.get_state(Address::repeat_byte(0xaa), 1, SnapshotProfile::Basic).unwrap();
        drop(repo);
        let repo2 = StateSnapshotRepository::open(provider, dir.path()).unwrap();
        let loaded = repo2.get_state(Address::repeat_byte(0xaa), 1, SnapshotProfile::Basic).unwrap();
        assert_eq!(original.reserve_in, loaded.reserve_in);
        assert_eq!(original.reserve_out, loaded.reserve_out);
    }

    #[tokio::test]
    async fn history_limit_and_volatility() {
        let dir = TempDir::new().unwrap();
        let provider = DummyProvider::default();
        provider.set_hash(1, H256::from_low_u64_be(1));
        provider.set_hash(2, H256::from_low_u64_be(2));
        provider.set_hash(3, H256::from_low_u64_be(3));
        provider.set_hash(4, H256::from_low_u64_be(4));
        provider.push_response(1000, 0);
        provider.push_response(1000, 0);
        provider.push_response(1100, 0);
        provider.push_response(1200, 0);
        let repo = StateSnapshotRepository::open(provider.clone(), dir.path()).unwrap();
        let groups = make_group(Address::repeat_byte(0xaa));
        repo.snapshot_groups(&groups, 1, SnapshotProfile::Basic).await.unwrap();
        repo.snapshot_groups(&groups, 2, SnapshotProfile::Basic).await.unwrap();
        repo.snapshot_groups(&groups, 3, SnapshotProfile::Basic).await.unwrap();
        repo.snapshot_groups(&groups, 4, SnapshotProfile::Basic).await.unwrap();
        let hist = repo.history.lock();
        let list = hist.get(&Address::repeat_byte(0xaa)).unwrap();
        assert_eq!(list.len(), 3);
        assert!(list.iter().all(|e| e.block_number >= 2));
        let last = repo.get_state(Address::repeat_byte(0xaa), 4, SnapshotProfile::Basic).unwrap();
        assert!(last.volatility_flag);
    }

    #[tokio::test]
    async fn fork_invalidation_and_refetch() {
        let dir = TempDir::new().unwrap();
        let provider = DummyProvider::default();
        provider.set_hash(1, H256::from_low_u64_be(1));
        provider.push_response(1000, 0);
        provider.push_response(2000, 0);
        let repo = StateSnapshotRepository::open(provider.clone(), dir.path()).unwrap();
        let groups = make_group(Address::repeat_byte(0xaa));
        repo.snapshot_groups(&groups, 1, SnapshotProfile::Basic).await.unwrap();
        let c1 = provider.calls();
        // same hash should not trigger fetch
        provider.set_hash(1, H256::from_low_u64_be(1));
        repo.snapshot_groups(&groups, 1, SnapshotProfile::Basic).await.unwrap();
        assert_eq!(provider.calls(), c1);
        // change hash -> refetch
        provider.set_hash(1, H256::from_low_u64_be(2));
        repo.snapshot_groups(&groups, 1, SnapshotProfile::Basic).await.unwrap();
        assert!(provider.calls() > c1);
        let snap = repo.get_state(Address::repeat_byte(0xaa), 1, SnapshotProfile::Basic).unwrap();
        assert_eq!(snap.reserve_in, 2000.0);
    }

    #[tokio::test]
    async fn fetch_v2_snapshot_valid_invalid() {
        let dir = TempDir::new().unwrap();
        let provider = DummyProvider::default();
        provider.push_response(1000, 1000);
        provider.push_raw(vec![1, 2, 3]);
        let repo = StateSnapshotRepository::open(provider.clone(), dir.path()).unwrap();
        let ok = repo.fetch_v2_snapshot(Address::repeat_byte(0xaa)).await.unwrap();
        assert_eq!(ok.reserve_in, 1000.0);
        let err = repo.fetch_v2_snapshot(Address::repeat_byte(0xaa)).await.unwrap_err();
        match err {
            Error::DecodeError(_) => {},
            _ => panic!("unexpected error"),
        }
    }

    #[tokio::test]
    async fn snapshot_groups_dedup_origin() {
        let dir = TempDir::new().unwrap();
        let provider = DummyProvider::default();
        provider.push_response(1000, 0);
        provider.set_hash(1, H256::from_low_u64_be(1));
        let repo = StateSnapshotRepository::open(provider.clone(), dir.path()).unwrap();

        let target = Address::repeat_byte(0xaa);
        let mut groups = make_group(target);
        let gid2 = H256::repeat_byte(0x22);
        let group2 = TxGroup { targets: vec![target], group_key: gid2, ..groups.values().next().unwrap().clone() };
        groups.insert(gid2, group2);

        repo.snapshot_groups(&groups, 1, SnapshotProfile::Basic).await.unwrap();
        assert_eq!(provider.calls(), 1);

        let key = StateSnapshotRepository::<DummyProvider>::key(target, 1, SnapshotProfile::Basic);
        let read_txn = repo.db.begin_read().unwrap();
        let table = read_txn.open_table(SNAPSHOT_TABLE).unwrap();
        let raw = table.get(key.as_bytes()).unwrap().unwrap();
        let entry: PersistedSnapshot = serde_json::from_slice(raw.value()).unwrap();
        assert_eq!(entry.group_origin.len(), 2);
    }

    #[tokio::test(flavor = "multi_thread")]
    async fn concurrent_snapshot_deadlock_prevention() {
        use futures::future::join_all;
        use std::sync::Arc;
        use tokio::time::{timeout, Duration};

        let dir = TempDir::new().unwrap();
        let provider = DummyProvider::default();
        for _ in 0..20 { provider.push_response(1000, 0); }
        provider.set_hash(1, H256::repeat_byte(0x01));
        let repo = Arc::new(StateSnapshotRepository::open(provider.clone(), dir.path()).unwrap());

        let mut handles = Vec::new();
        for i in 0u8..20 {
            let r = Arc::clone(&repo);
            let groups = make_group(Address::repeat_byte(i));
            handles.push(tokio::spawn(async move {
                r.snapshot_groups(&groups, 1, SnapshotProfile::Basic).await.unwrap();
            }));
        }

        timeout(Duration::from_secs(5), join_all(handles)).await.unwrap();

        for i in 0u8..20 {
            assert!(repo.get_state(Address::repeat_byte(i), 1, SnapshotProfile::Basic).is_some());
        }
    }

    #[tokio::test(flavor = "multi_thread")]
<<<<<<< HEAD
    async fn concurrent_db_write_multi_thread() {
=======
    async fn concurrent_db_write_corruption_prevention_threaded() {
>>>>>>> 74b58cb2
        use std::sync::Arc;
        use std::thread;

        let dir = TempDir::new().unwrap();

        let provider1 = DummyProvider::default();
        provider1.push_response(1000, 0);
        provider1.set_hash(1, H256::from_low_u64_be(1));
        let repo1 = Arc::new(StateSnapshotRepository::open(provider1.clone(), dir.path()).unwrap());

        let provider2 = DummyProvider::default();
        provider2.push_response(2000, 0);
        provider2.set_hash(1, H256::from_low_u64_be(1));

        let target = Address::repeat_byte(0xaa);
        let groups = make_group(target);
        let path = dir.path().to_path_buf();
        let groups_clone = groups.clone();
        let handle = thread::spawn(move || {
            match StateSnapshotRepository::open(provider2, &path) {
                Ok(repo) => {
                    let rt = tokio::runtime::Runtime::new().unwrap();
                    rt.block_on(async {
                        repo.snapshot_groups(&groups_clone, 1, SnapshotProfile::Basic).await.unwrap();
                    });
                }
                Err(_) => {}
            }
        });

        repo1.snapshot_groups(&groups, 1, SnapshotProfile::Basic).await.unwrap();
        handle.join().unwrap();

        drop(repo1);
        let repo_final = StateSnapshotRepository::open(DummyProvider::default(), dir.path()).unwrap();
        let snap = repo_final.get_state(target, 1, SnapshotProfile::Basic).unwrap();
        assert!(snap.reserve_in == 1000.0 || snap.reserve_in == 2000.0);
    }

    #[tokio::test(flavor = "multi_thread")]
<<<<<<< HEAD
    async fn concurrent_db_write_race_prevention() {
=======
    async fn concurrent_db_write_corruption_prevention_async() {
>>>>>>> 74b58cb2
        use futures::future::join_all;
        use std::sync::Arc;
        use tokio::time::{timeout, Duration};

        let dir = TempDir::new().unwrap();
        let provider = DummyProvider::default();
        provider.push_response(1000, 0);
        provider.push_response(2000, 0);
        provider.set_hash(1, H256::repeat_byte(0x01));

        let repo = Arc::new(StateSnapshotRepository::open(provider.clone(), dir.path()).unwrap());
        let target = Address::repeat_byte(0xaa);

        let g1 = make_group(target);
        let g2 = make_group(target);

        let handles = vec![
            {
                let r = Arc::clone(&repo);
                tokio::spawn(async move {
                    r.snapshot_groups(&g1, 1, SnapshotProfile::Basic).await.unwrap();
                })
            },
            {
                let r = Arc::clone(&repo);
                tokio::spawn(async move {
                    r.snapshot_groups(&g2, 1, SnapshotProfile::Basic).await.unwrap();
                })
            },
        ];

        timeout(Duration::from_secs(5), join_all(handles)).await.unwrap();

        drop(repo);
        let repo_check = StateSnapshotRepository::open(provider, dir.path()).unwrap();
        let key = StateSnapshotRepository::<DummyProvider>::key(target, 1, SnapshotProfile::Basic);
        let read_txn = repo_check.db.begin_read().unwrap();
        let table = read_txn.open_table(SNAPSHOT_TABLE).unwrap();
        let raw = table.get(key.as_bytes()).unwrap().unwrap();
        let entry: PersistedSnapshot = serde_json::from_slice(raw.value()).unwrap();
        assert!(entry.snapshot.reserve_in == 1000.0 || entry.snapshot.reserve_in == 2000.0);
    }

    #[test]
    fn invalid_snapshot_rejected() {
        let dir = TempDir::new().unwrap();
        let provider = DummyProvider::default();
        let repo = StateSnapshotRepository::open(provider, dir.path()).unwrap();
        let bad = StateSnapshot {
            reserve_in: -1.0,
            reserve_out: 0.0,
            sqrt_price_x96: None,
            liquidity: None,
            state_lag_blocks: 0,
            reorg_risk_level: "low".into(),
            volatility_flag: false,
        };
        repo.store_snapshot(Address::zero(), 1, H256::zero(), SnapshotProfile::Basic, bad, vec![]);
        assert!(repo.get_state(Address::zero(), 1, SnapshotProfile::Basic).is_none());
    }

    #[test]
    fn schema_migration_resets_data() {
        let dir = TempDir::new().unwrap();
        let provider = DummyProvider::default();
        let repo = StateSnapshotRepository::open(provider.clone(), dir.path()).unwrap();
        repo.store_snapshot(Address::zero(), 1, H256::zero(), SnapshotProfile::Basic,
            StateSnapshot { reserve_in: 1.0, reserve_out: 1.0, sqrt_price_x96: None, liquidity: None, state_lag_blocks:0, reorg_risk_level: "low".into(), volatility_flag: false }, vec![]);
        drop(repo);

        let db_path = dir.path().join("db.redb");
        let db = Database::open(&db_path).unwrap();
        let mut tx = db.begin_write().unwrap();
        {
            let mut table = tx.open_table(META_TABLE).unwrap();
            let zero = 0u32.to_le_bytes();
            table.insert("schema_version".as_bytes(), &zero[..]).unwrap();
        }
        tx.commit().unwrap();
        drop(db);

        let repo = StateSnapshotRepository::open(provider, dir.path()).unwrap();
        assert!(repo.get_state(Address::zero(), 1, SnapshotProfile::Basic).is_none());
    }

    #[test]
    fn backup_and_restore_cycle() {
        let dir = TempDir::new().unwrap();
        let backup = TempDir::new().unwrap();
        let provider = DummyProvider::default();
        let repo = StateSnapshotRepository::open(provider.clone(), dir.path()).unwrap();
        repo.store_snapshot(Address::zero(), 1, H256::zero(), SnapshotProfile::Basic,
            StateSnapshot { reserve_in: 1.0, reserve_out: 1.0, sqrt_price_x96: None, liquidity: None, state_lag_blocks:0, reorg_risk_level: "low".into(), volatility_flag: false }, vec![]);
        repo.backup(backup.path()).unwrap();
        std::fs::remove_file(dir.path().join("db.redb")).unwrap();
        let restored = StateSnapshotRepository::restore(provider, backup.path(), dir.path()).unwrap();
        assert!(restored.get_state(Address::zero(), 1, SnapshotProfile::Basic).is_some());
    }
}<|MERGE_RESOLUTION|>--- conflicted
+++ resolved
@@ -495,11 +495,7 @@
     }
 
     #[tokio::test(flavor = "multi_thread")]
-<<<<<<< HEAD
-    async fn concurrent_db_write_multi_thread() {
-=======
     async fn concurrent_db_write_corruption_prevention_threaded() {
->>>>>>> 74b58cb2
         use std::sync::Arc;
         use std::thread;
 
@@ -540,11 +536,7 @@
     }
 
     #[tokio::test(flavor = "multi_thread")]
-<<<<<<< HEAD
-    async fn concurrent_db_write_race_prevention() {
-=======
     async fn concurrent_db_write_corruption_prevention_async() {
->>>>>>> 74b58cb2
         use futures::future::join_all;
         use std::sync::Arc;
         use tokio::time::{timeout, Duration};
